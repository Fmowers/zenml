[tool.poetry]
name = "zenml"
version = "0.23.0"
packages = [
    { include = "zenml", from = "src" },
]
description = "ZenML: Write production-ready ML code."
authors = ["ZenML GmbH <info@zenml.io>"]
readme = "README.md"
homepage = "https://zenml.io"
documentation = "https://docs.zenml.io"
repository = "https://github.com/zenml-io/zenml"
license = "Apache-2.0"
keywords = [
    "machine learning", "production", "pipeline", "mlops", "devops"
]
classifiers = [
    "Development Status :: 4 - Beta",
    "Intended Audience :: Developers",
    "Intended Audience :: Science/Research",
    "Intended Audience :: System Administrators",
    "License :: OSI Approved :: Apache Software License",
    "Programming Language :: Python :: 3 :: Only",
    "Programming Language :: Python :: 3.7",
    "Programming Language :: Python :: 3.8",
    "Programming Language :: Python :: 3.9",
    "Topic :: System :: Distributed Computing",
    "Topic :: Software Development :: Libraries :: Python Modules",
    "Typing :: Typed",
]
exclude = [
    "tests.*",
    "*.tests",
    "docs",
    "tests",
    "tests",
    "legacy",
    "*.tests.*",
    "examples"
]
include = [
    "src/zenml",
    "*.txt",
     "*.sh",
    "*.md"
]

[tool.poetry.scripts]
zenml = "zenml.cli.cli:cli"

[tool.poetry.dependencies]
<<<<<<< HEAD
python = ">=3.7.1,<3.10"
ml-pipelines-sdk = "1.8.0"
=======
python = ">=3.7.1,<3.11"
docker = "~6.0.0"
pandas = "^1.1.5"
>>>>>>> 8609c6e5
pyyaml = "^5.4.1"
python-dateutil = "^2.8.1"
gitpython = "^3.1.18"
click = "^8.0.1"
click-params = "^0.3.0"
pydantic = "~1.9.0"
analytics-python = "^1.4.0"
distro = "^1.6.0"
rich = {extras = ["jupyter"], version = "^12.0.0"}
httplib2 = "<0.20,>=0.19.1"
pyparsing = "<3,>=2.4.0"
sqlmodel = "~0.0.8"
passlib = { extras = ["bcrypt"], version = "~1.7.4"}
python-terraform = { version = "^0.10.1" }
pymysql = { version = "~1.0.2"}
alembic = { version = "~1.8.1"}

# Optional dependencies for the ZenServer
fastapi = { version = "~0.75.0", optional = true }
uvicorn = { extras = ["standard"], version = "~0.17.5",  optional = true}
python-multipart = { version = "~0.0.5", optional = true}
python-jose = { extras = ["cryptography"], version = "~3.3.0", optional = true}
fastapi-utils = { version = "~0.2.1", optional = true}

# optional dependencies for stack recipes

[tool.poetry.extras]
server = ["fastapi", "uvicorn", "python-multipart", "python-jose", "fastapi-utils"]

[tool.poetry.dev-dependencies]
black = "^22.3.0"
pytest = "^6.2.4"
mypy = "^0.991"
flake8 = "^3.9.2"
interrogate = "^1.4.0"
coverage = { extras = ["toml"], version = "^5.5" }
isort = "^5.9.3"
pre-commit = "^2.14.0"
autoflake = "^1.4"
pyment = "^0.3.3"
tox = "^3.24.3"
hypothesis = "^6.43.1"
typing-extensions = ">=3.7.4"

# pytest dev dependencies
pytest-randomly = "^3.10.1"
pytest-mock = "^3.6.1"
codespell = "^2.1.0"
darglint = "^1.8.1"
pytest-clarity = "^1.0.1"

# mkdocs including plugins
mkdocs="^1.2.3"
mkdocs-material="^8.1.7"
mkdocs-awesome-pages-plugin="^2.6.1"
mkdocstrings="^0.17.0"
pydocstyle="^6.1.1"
mike="^1.1.2"

# mypy type stubs
types-certifi = "^2021.10.8.0"
types-croniter = "^1.0.2"
types-futures = "^3.3.1"
types-Markdown = "^3.3.6"
types-Pillow = "^9.2.1"
types-protobuf = "^3.18.0"
types-PyMySQL = "^1.0.4"
types-python-dateutil = "^2.8.2"
types-python-slugify = "^5.0.2"
types-PyYAML = "^6.0.0"
types-redis = "^4.1.19"
types-requests = "^2.27.11"
types-setuptools = "^57.4.2"
types-six = "^1.16.2"
types-termcolor = "^1.1.2"
types-psutil = "^5.8.13"
flake8-docstrings = "^1.6.0"

[build-system]
requires = ["poetry-core"]
build-backend = "poetry.core.masonry.api"

[tool.poetry-version-plugin]
source = "init"

[tool.tox]
name = "ZenML"
authors = ["Hamza Tahir <hamza@zenml.io>"]
legacy_tox_ini = """
[tox]
isolated_build = True
skipsdist = true
envlist = py36,py37,py38,py39


[testenv]
whitelist_externals = poetry
commands =
    poetry install -v --extras all
    poetry run pytest tests
    poetry run bash scripts/mypy.sh --install-types
"""

[tool.pytest.ini_options]
filterwarnings = [
    "ignore::DeprecationWarning",
]
log_cli = true
log_cli_level = "INFO"
testpaths = "tests"
xfail_strict = true

[tool.coverage.run]
parallel = true
source = [
    "src/zenml"
]

[tool.coverage.report]
exclude_lines = [
    "pragma: no cover",
    'if __name__ == "__main__":',
    "if TYPE_CHECKING:",
]

[tool.isort]
profile = "black"
known_third_party = []
skip_glob = []
line_length = 80

[tool.mypy]
strict = true
namespace_packages = true
show_error_codes = true

# temporary fix for python 3.8 https://github.com/apache/airflow/discussions/19006
# remove once the issue is solved in airflow
exclude = "airflow/"

[[tool.mypy.overrides]]
module = [
    "airflow.*",
    ]
follow_imports = "skip"

# end of fix

# import all google and transformers files as `Any`
[[tool.mypy.overrides]]
module = [
    "google.*" ,
    "transformers.*"  # https://github.com/huggingface/transformers/issues/13390
]
follow_imports = "skip"

[[tool.mypy.overrides]]
module = [
    "tensorflow.*",
    "apache_beam.*",
    "pandas.*",
    "ml_metadata.*",
    "distro.*",
    "analytics.*",
    "absl.*",
    "gcsfs.*",
    "s3fs.*",
    "adlfs.*",
    "fsspec.*",
    "torch.*",
    "pytorch_lightning.*",
    "sklearn.*",
    "numpy.*",
    "facets_overview.*",
    "IPython.core.*",
    "plotly.*",
    "graphviz.*",
    "dash.*",
    "dash_bootstrap_components.*",
    "dash_cytoscape",
    "dash.dependencies",
    "docker.*",
    "kfp.*",
    "kubernetes.*",
    "kserve.*",
    "urllib3.*",
    "kfp_server_api.*",
    "sagemaker.*",
    "azureml.*",
    "google.*",
    "neuralprophet.*",
    "lightgbm.*",
    "scipy.*",
    "deepchecks.*",
    "boto3.*",
    "botocore.*",
    "jupyter_dash.*",
    "slack_sdk.*",
    "azure-keyvault-keys.*",
    "model_archiver.*",
    "kfp_tekton.*",
    "mlflow.*",
    "python_terraform.*",
    "bentoml.*",
]
ignore_missing_imports = true

[tool.black]
line-length = 80
include = '\.pyi?$'
exclude = '''
/(
	\.git
| \.hg
| \.mypy_cache
| \.tox
| \.venv
| _build
| buck-out
| build
)/
'''

[tool.interrogate]
ignore-init-method = true
ignore-init-module = true
ignore-magic = false
ignore-semiprivate = false
ignore-private = false
ignore-property-decorators = false
ignore-module = true
ignore-nested-functions = false
ignore-nested-classes = true
ignore-setters = false
fail-under = 95
exclude = ["setup.py", "docs", "build"]
ignore-regex = ["^get$", "^mock_.*", ".*BaseClass.*"]
verbose = 1
quiet = false
whitelist-regex = []
color = true<|MERGE_RESOLUTION|>--- conflicted
+++ resolved
@@ -49,14 +49,8 @@
 zenml = "zenml.cli.cli:cli"
 
 [tool.poetry.dependencies]
-<<<<<<< HEAD
-python = ">=3.7.1,<3.10"
-ml-pipelines-sdk = "1.8.0"
-=======
 python = ">=3.7.1,<3.11"
 docker = "~6.0.0"
-pandas = "^1.1.5"
->>>>>>> 8609c6e5
 pyyaml = "^5.4.1"
 python-dateutil = "^2.8.1"
 gitpython = "^3.1.18"
