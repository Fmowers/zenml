#  Copyright (c) ZenML GmbH 2022. All Rights Reserved.
#
#  Licensed under the Apache License, Version 2.0 (the "License");
#  you may not use this file except in compliance with the License.
#  You may obtain a copy of the License at:
#
#       https://www.apache.org/licenses/LICENSE-2.0
#
#  Unless required by applicable law or agreed to in writing, software
#  distributed under the License is distributed on an "AS IS" BASIS,
#  WITHOUT WARRANTIES OR CONDITIONS OF ANY KIND, either express
#  or implied. See the License for the specific language governing
#  permissions and limitations under the License.
"""Implementation of the ZenML Stack class."""

import os
import time
from typing import (
    TYPE_CHECKING,
    AbstractSet,
    Any,
    Dict,
    NoReturn,
    Optional,
    Set,
    Type,
)
from uuid import UUID

from zenml.constants import ENV_ZENML_SECRET_VALIDATION_LEVEL
from zenml.enums import SecretValidationLevel, StackComponentType
from zenml.exceptions import ProvisioningError, StackValidationError
from zenml.logger import get_logger
from zenml.models.stack_models import HydratedStackModel
from zenml.utils import string_utils

if TYPE_CHECKING:
    from zenml.alerter import BaseAlerter
    from zenml.annotators import BaseAnnotator
    from zenml.artifact_stores import BaseArtifactStore
    from zenml.container_registries import BaseContainerRegistry
    from zenml.data_validators import BaseDataValidator
    from zenml.experiment_trackers.base_experiment_tracker import (
        BaseExperimentTracker,
    )
    from zenml.feature_stores import BaseFeatureStore
    from zenml.model_deployers import BaseModelDeployer
    from zenml.orchestrators import BaseOrchestrator
    from zenml.pipelines import BasePipeline
    from zenml.runtime_configuration import RuntimeConfiguration
    from zenml.secrets_managers import BaseSecretsManager
    from zenml.stack import StackComponent
    from zenml.step_operators import BaseStepOperator
    from zenml.utils import secret_utils


logger = get_logger(__name__)


class Stack:
    """ZenML stack class.

    A ZenML stack is a collection of multiple stack components that are
    required to run ZenML pipelines. Some of these components (orchestrator,
    and artifact store) are required to run any kind of
    pipeline, other components like the container registry are only required
    if other stack components depend on them.
    """

    def __init__(
        self,
        id: UUID,
        name: str,
        *,
        orchestrator: "BaseOrchestrator",
        artifact_store: "BaseArtifactStore",
        container_registry: Optional["BaseContainerRegistry"] = None,
        secrets_manager: Optional["BaseSecretsManager"] = None,
        step_operator: Optional["BaseStepOperator"] = None,
        feature_store: Optional["BaseFeatureStore"] = None,
        model_deployer: Optional["BaseModelDeployer"] = None,
        experiment_tracker: Optional["BaseExperimentTracker"] = None,
        alerter: Optional["BaseAlerter"] = None,
        annotator: Optional["BaseAnnotator"] = None,
        data_validator: Optional["BaseDataValidator"] = None,
    ):
        """Initializes and validates a stack instance.

        # noqa: DAR402

        Args:
            id: Unique ID of the stack.
            name: Name of the stack.
            orchestrator: Orchestrator component of the stack.
            artifact_store: Artifact store component of the stack.
            container_registry: Container registry component of the stack.
            secrets_manager: Secrets manager component of the stack.
            step_operator: Step operator component of the stack.
            feature_store: Feature store component of the stack.
            model_deployer: Model deployer component of the stack.
            experiment_tracker: Experiment tracker component of the stack.
            alerter: Alerter component of the stack.
            annotator: Annotator component of the stack.
            data_validator: Data validator component of the stack.

        Raises:
            StackValidationError: If the stack configuration is not valid.
        """
        self._id = id
        self._name = name
        self._orchestrator = orchestrator
        self._artifact_store = artifact_store
        self._container_registry = container_registry
        self._step_operator = step_operator
        self._secrets_manager = secrets_manager
        self._feature_store = feature_store
        self._model_deployer = model_deployer
        self._experiment_tracker = experiment_tracker
        self._alerter = alerter
        self._annotator = annotator
        self._data_validator = data_validator

    @classmethod
<<<<<<< HEAD
    def from_model(cls, stack_model: HydratedStackModel) -> "Stack":
        """Creates the corresponding Stack instance from the StackModel.
=======
    def from_model(cls, stack_model: StackModel) -> "Stack":
        """Creates a Stack instance from a StackModel.
>>>>>>> ebfc727f

        Args:
            stack_model: The StackModel to create the Stack from.

        Returns:
            The created Stack instance.
        """
        stack_components = {
            type_: model[0].to_component()
            for type_, model in stack_model.components.items()
        }
        return Stack.from_components(
            id=stack_model.id,
            name=stack_model.name,
            components=stack_components,
        )

    @classmethod
    def from_components(
        cls,
        id: UUID,
        name: str,
        components: Dict[StackComponentType, "StackComponent"],
    ) -> "Stack":
        """Creates a stack instance from a dict of stack components.

        # noqa: DAR402

        Args:
            id: Unique ID of the stack.
            name: The name of the stack.
            components: The components of the stack.

        Returns:
            A stack instance consisting of the given components.

        Raises:
            TypeError: If a required component is missing or a component
                doesn't inherit from the expected base class.
        """
        from zenml.alerter import BaseAlerter
        from zenml.annotators import BaseAnnotator
        from zenml.artifact_stores import BaseArtifactStore
        from zenml.container_registries import BaseContainerRegistry
        from zenml.data_validators import BaseDataValidator
        from zenml.experiment_trackers import BaseExperimentTracker
        from zenml.feature_stores import BaseFeatureStore
        from zenml.model_deployers import BaseModelDeployer
        from zenml.orchestrators import BaseOrchestrator
        from zenml.secrets_managers import BaseSecretsManager
        from zenml.step_operators import BaseStepOperator

        def _raise_type_error(
            component: Optional["StackComponent"], expected_class: Type[Any]
        ) -> NoReturn:
            """Raises a TypeError that the component has an unexpected type.

            Args:
                component: The component that has an unexpected type.
                expected_class: The expected type of the component.

            Raises:
                TypeError: If the component has an unexpected type.
            """
            raise TypeError(
                f"Unable to create stack: Wrong stack component type "
                f"`{component.__class__.__name__}` (expected: subclass "
                f"of `{expected_class.__name__}`)"
            )

        orchestrator = components.get(StackComponentType.ORCHESTRATOR)
        if not isinstance(orchestrator, BaseOrchestrator):
            _raise_type_error(orchestrator, BaseOrchestrator)

        artifact_store = components.get(StackComponentType.ARTIFACT_STORE)
        if not isinstance(artifact_store, BaseArtifactStore):
            _raise_type_error(artifact_store, BaseArtifactStore)

        container_registry = components.get(
            StackComponentType.CONTAINER_REGISTRY
        )
        if container_registry is not None and not isinstance(
            container_registry, BaseContainerRegistry
        ):
            _raise_type_error(container_registry, BaseContainerRegistry)

        secrets_manager = components.get(StackComponentType.SECRETS_MANAGER)
        if secrets_manager is not None and not isinstance(
            secrets_manager, BaseSecretsManager
        ):
            _raise_type_error(secrets_manager, BaseSecretsManager)

        step_operator = components.get(StackComponentType.STEP_OPERATOR)
        if step_operator is not None and not isinstance(
            step_operator, BaseStepOperator
        ):
            _raise_type_error(step_operator, BaseStepOperator)

        feature_store = components.get(StackComponentType.FEATURE_STORE)
        if feature_store is not None and not isinstance(
            feature_store, BaseFeatureStore
        ):
            _raise_type_error(feature_store, BaseFeatureStore)

        model_deployer = components.get(StackComponentType.MODEL_DEPLOYER)
        if model_deployer is not None and not isinstance(
            model_deployer, BaseModelDeployer
        ):
            _raise_type_error(model_deployer, BaseModelDeployer)

        experiment_tracker = components.get(
            StackComponentType.EXPERIMENT_TRACKER
        )
        if experiment_tracker is not None and not isinstance(
            experiment_tracker, BaseExperimentTracker
        ):
            _raise_type_error(experiment_tracker, BaseExperimentTracker)

        alerter = components.get(StackComponentType.ALERTER)
        if alerter is not None and not isinstance(alerter, BaseAlerter):
            _raise_type_error(alerter, BaseAlerter)

        annotator = components.get(StackComponentType.ANNOTATOR)
        if annotator is not None and not isinstance(annotator, BaseAnnotator):
            _raise_type_error(annotator, BaseAnnotator)

        data_validator = components.get(StackComponentType.DATA_VALIDATOR)
        if data_validator is not None and not isinstance(
            data_validator, BaseDataValidator
        ):
            _raise_type_error(data_validator, BaseDataValidator)

        return Stack(
            id=id,
            name=name,
            orchestrator=orchestrator,
            artifact_store=artifact_store,
            container_registry=container_registry,
            secrets_manager=secrets_manager,
            step_operator=step_operator,
            feature_store=feature_store,
            model_deployer=model_deployer,
            experiment_tracker=experiment_tracker,
            alerter=alerter,
            annotator=annotator,
            data_validator=data_validator,
        )

    @property
    def components(self) -> Dict[StackComponentType, "StackComponent"]:
        """All components of the stack.

        Returns:
            A dictionary of all components of the stack.
        """
        return {
            component.TYPE: component
            for component in [
                self.orchestrator,
                self.artifact_store,
                self.container_registry,
                self.secrets_manager,
                self.step_operator,
                self.feature_store,
                self.model_deployer,
                self.experiment_tracker,
                self.alerter,
                self.annotator,
                self.data_validator,
            ]
            if component is not None
        }

    @property
    def id(self) -> UUID:
        """The ID of the stack.

        Returns:
            The ID of the stack.
        """
        return self._id

    @property
    def name(self) -> str:
        """The name of the stack.

        Returns:
            str: The name of the stack.
        """
        return self._name

    @property
    def orchestrator(self) -> "BaseOrchestrator":
        """The orchestrator of the stack.

        Returns:
            The orchestrator of the stack.
        """
        return self._orchestrator

    @property
    def artifact_store(self) -> "BaseArtifactStore":
        """The artifact store of the stack.

        Returns:
            The artifact store of the stack.
        """
        return self._artifact_store

    @property
    def container_registry(self) -> Optional["BaseContainerRegistry"]:
        """The container registry of the stack.

        Returns:
            The container registry of the stack or None if the stack does not
            have a container registry.
        """
        return self._container_registry

    @property
    def secrets_manager(self) -> Optional["BaseSecretsManager"]:
        """The secrets manager of the stack.

        Returns:
            The secrets manager of the stack.
        """
        return self._secrets_manager

    @property
    def step_operator(self) -> Optional["BaseStepOperator"]:
        """The step operator of the stack.

        Returns:
            The step operator of the stack.
        """
        return self._step_operator

    @property
    def feature_store(self) -> Optional["BaseFeatureStore"]:
        """The feature store of the stack.

        Returns:
            The feature store of the stack.
        """
        return self._feature_store

    @property
    def model_deployer(self) -> Optional["BaseModelDeployer"]:
        """The model deployer of the stack.

        Returns:
            The model deployer of the stack.
        """
        return self._model_deployer

    @property
    def experiment_tracker(self) -> Optional["BaseExperimentTracker"]:
        """The experiment tracker of the stack.

        Returns:
            The experiment tracker of the stack.
        """
        return self._experiment_tracker

    @property
    def alerter(self) -> Optional["BaseAlerter"]:
        """The alerter of the stack.

        Returns:
            The alerter of the stack.
        """
        return self._alerter

    @property
    def annotator(self) -> Optional["BaseAnnotator"]:
        """The annotator of the stack.

        Returns:
            The annotator of the stack.
        """
        return self._annotator

    @property
    def data_validator(self) -> Optional["BaseDataValidator"]:
        """The data validator of the stack.

        Returns:
            The data validator of the stack.
        """
        return self._data_validator

    @property
    def runtime_options(self) -> Dict[str, Any]:
        """Runtime options that are available to configure this stack.

        This method combines the available runtime options for all components
        of this stack. See `StackComponent.runtime_options()` for
        more information.

        Returns:
            A dictionary of runtime options.
        """
        runtime_options: Dict[str, Any] = {}
        for component in self.components.values():
            duplicate_runtime_options = (
                runtime_options.keys() & component.runtime_options.keys()
            )
            if duplicate_runtime_options:
                logger.warning(
                    "Found duplicate runtime options %s.",
                    duplicate_runtime_options,
                )

            runtime_options.update(component.runtime_options)

        return runtime_options

    def dict(self) -> Dict[str, str]:
        """Converts the stack into a dictionary.

        Returns:
            A dictionary containing the stack components.
        """
        component_dict = {
            component_type.value: component.json(sort_keys=True)
            for component_type, component in self.components.items()
        }
        component_dict.update({"name": self.name})
        return component_dict

    def requirements(
        self,
        exclude_components: Optional[AbstractSet[StackComponentType]] = None,
    ) -> Set[str]:
        """Set of PyPI requirements for the stack.

        This method combines the requirements of all stack components (except
        the ones specified in `exclude_components`).

        Args:
            exclude_components: Set of component types for which the
                requirements should not be included in the output.

        Returns:
            Set of PyPI requirements.
        """
        exclude_components = exclude_components or set()
        requirements = [
            component.requirements
            for component in self.components.values()
            if component.TYPE not in exclude_components
        ]
        return set.union(*requirements) if requirements else set()

    @property
    def required_secrets(self) -> Set["secret_utils.SecretReference"]:
        """All required secrets for this stack.

        Returns:
            The required secrets of this stack.
        """
        secrets = [
            component.required_secrets for component in self.components.values()
        ]
        return set.union(*secrets) if secrets else set()

    def _validate_secrets(self, raise_exception: bool) -> None:
        """Validates that all secrets of the stack exists.

        Args:
            raise_exception: If `True`, raises an exception if the stack has
                no secrets manager or a secret is missing. Otherwise a
                warning is logged.

        # noqa: DAR402
        Raises:
            StackValidationError: If the stack has no secrets manager or a
                secret is missing.
        """
        env_value = os.getenv(
            ENV_ZENML_SECRET_VALIDATION_LEVEL,
            default=SecretValidationLevel.SECRET_AND_KEY_EXISTS.value,
        )
        secret_validation_level = SecretValidationLevel(env_value)

        required_secrets = self.required_secrets
        if (
            secret_validation_level != SecretValidationLevel.NONE
            and required_secrets
        ):

            def _handle_error(message: str) -> None:
                """Handles the error by raising an exception or logging.

                Args:
                    message: The error message.

                Raises:
                    StackValidationError: If called and `raise_exception` of
                        the outer method is `True`.
                """
                if raise_exception:
                    raise StackValidationError(message)
                else:
                    message += (
                        "\nYou need to solve this issue before running "
                        "a pipeline on this stack."
                    )
                    logger.warning(message)

            if not self.secrets_manager:
                _handle_error(
                    f"Some component in stack `{self.name}` reference secret "
                    "values, but there is no secrets manager in this stack."
                )
                return

            missing = []
            existing_secrets = set(self.secrets_manager.get_all_secret_keys())
            for secret_ref in required_secrets:
                if (
                    secret_validation_level
                    == SecretValidationLevel.SECRET_AND_KEY_EXISTS
                ):
                    try:
                        _ = self.secrets_manager.get_secret(
                            secret_ref.name
                        ).content[secret_ref.key]
                    except KeyError:
                        missing.append(secret_ref)
                elif (
                    secret_validation_level
                    == SecretValidationLevel.SECRET_EXISTS
                ):
                    if secret_ref.name not in existing_secrets:
                        missing.append(secret_ref)

            if missing:
                _handle_error(
                    f"Missing secrets for stack: {missing}.\nTo register the "
                    "missing secrets for this stack, run `zenml stack "
                    f"register-secrets {self.name}`\nIf you want to "
                    "adjust the degree to which ZenML validates the existence "
                    "of secrets in your stack, you can do so by setting the "
                    f"environment variable {ENV_ZENML_SECRET_VALIDATION_LEVEL} "
                    "to one of the following values: "
                    f"{SecretValidationLevel.values()}."
                )

    def validate(
        self,
        fail_if_secrets_missing: bool = False,
    ) -> None:
        """Checks whether the stack configuration is valid.

        To check if a stack configuration is valid, the following criteria must
        be met:
        - the `StackValidator` of each stack component has to validate the
            stack to make sure all the components are compatible with each other
        - the required secrets of all components need to exist

        Args:
            fail_if_secrets_missing: If this is `True`, an error will be raised
                if a secret for a component is missing. Otherwise, only a
                warning will be logged.
        """
        for component in self.components.values():
            if component.validator:
                component.validator.validate(stack=self)

        self._validate_secrets(raise_exception=fail_if_secrets_missing)

    def prepare_pipeline_run(
        self,
        pipeline: "BasePipeline",
        runtime_configuration: "RuntimeConfiguration",
    ) -> None:
        """Prepares the stack for a pipeline run.

        This method is called before a pipeline run is executed.

        Args:
            pipeline: The pipeline to be executed.
            runtime_configuration: Contains all the runtime configuration
                options specified for the pipeline run.

        Raises:
            StackValidationError: If the stack configuration is not valid.
        """
        self.validate(fail_if_secrets_missing=True)

        for component in self.components.values():
            if not component.is_running:
                raise StackValidationError(
                    f"The '{component.name}' {component.TYPE} stack component "
                    f"is not currently running. Please run the following "
                    f"command to provision and start the component:\n\n"
                    f"    `zenml stack up`\n"
                )

        for component in self.components.values():
            component.prepare_pipeline_deployment(
                pipeline=pipeline,
                stack=self,
                runtime_configuration=runtime_configuration,
            )

        for component in self.components.values():
            component.prepare_pipeline_run()

    def deploy_pipeline(
        self,
        pipeline: "BasePipeline",
        runtime_configuration: "RuntimeConfiguration",
    ) -> Any:
        """Deploys a pipeline on this stack.

        Args:
            pipeline: The pipeline to deploy.
            runtime_configuration: Contains all the runtime configuration
                options specified for the pipeline run.

        Returns:
            The return value of the call to `orchestrator.run_pipeline(...)`.
        """
        logger.info(
            "Using stack `%s` to run pipeline `%s`...",
            self.name,
            pipeline.name,
        )
        start_time = time.time()

        original_cache_boolean = pipeline.enable_cache
        if "enable_cache" in runtime_configuration:
            logger.info(
                "Runtime configuration overwriting the pipeline cache settings"
                " to enable_cache=`%s` for this pipeline run. The default "
                "caching strategy is retained for future pipeline runs.",
                runtime_configuration["enable_cache"],
            )
            pipeline.enable_cache = runtime_configuration.get("enable_cache")

        return_value = self.orchestrator.run(
            pipeline, stack=self, runtime_configuration=runtime_configuration
        )

        # Put pipeline level cache policy back to make sure the next runs
        #  default to that policy again in case the runtime configuration
        #  is not set explicitly
        pipeline.enable_cache = original_cache_boolean

        run_duration = time.time() - start_time
        logger.info(
            "Pipeline run `%s` has finished in %s.",
            runtime_configuration.run_name,
            string_utils.get_human_readable_time(run_duration),
        )

        for component in self.components.values():
            component.cleanup_pipeline_run()

        return return_value

    def prepare_step_run(self) -> None:
        """Prepares running a step."""
        for component in self.components.values():
            component.prepare_step_run()

    def cleanup_step_run(self) -> None:
        """Cleans up resources after the step run is finished."""
        for component in self.components.values():
            component.cleanup_step_run()

    @property
    def is_provisioned(self) -> bool:
        """If the stack provisioned resources to run locally.

        Returns:
            True if the stack provisioned resources to run locally.
        """
        return all(
            component.is_provisioned for component in self.components.values()
        )

    @property
    def is_running(self) -> bool:
        """If the stack is running locally.

        Returns:
            True if the stack is running locally, False otherwise.
        """
        return all(
            component.is_running for component in self.components.values()
        )

    def provision(self) -> None:
        """Provisions resources to run the stack locally."""
        logger.info("Provisioning resources for stack '%s'.", self.name)
        for component in self.components.values():
            if not component.is_provisioned:
                component.provision()
                logger.info("Provisioned resources for %s.", component)

    def deprovision(self) -> None:
        """Deprovisions all local resources of the stack."""
        logger.info("Deprovisioning resources for stack '%s'.", self.name)
        for component in self.components.values():
            if component.is_provisioned:
                try:
                    component.deprovision()
                    logger.info("Deprovisioned resources for %s.", component)
                except NotImplementedError as e:
                    logger.warning(e)

    def resume(self) -> None:
        """Resumes the provisioned local resources of the stack.

        Raises:
            ProvisioningError: If any stack component is missing provisioned
                resources.
        """
        logger.info("Resuming provisioned resources for stack %s.", self.name)
        for component in self.components.values():
            if component.is_running:
                # the component is already running, no need to resume anything
                pass
            elif component.is_provisioned:
                component.resume()
                logger.info("Resumed resources for %s.", component)
            else:
                raise ProvisioningError(
                    f"Unable to resume resources for {component}: No "
                    f"resources have been provisioned for this component."
                )

    def suspend(self) -> None:
        """Suspends the provisioned local resources of the stack."""
        logger.info(
            "Suspending provisioned resources for stack '%s'.", self.name
        )
        for component in self.components.values():
            if not component.is_suspended:
                try:
                    component.suspend()
                    logger.info("Suspended resources for %s.", component)
                except NotImplementedError:
                    logger.warning(
                        "Suspending provisioned resources not implemented "
                        "for %s. Continuing without suspending resources...",
                        component,
                    )<|MERGE_RESOLUTION|>--- conflicted
+++ resolved
@@ -121,13 +121,8 @@
         self._data_validator = data_validator
 
     @classmethod
-<<<<<<< HEAD
     def from_model(cls, stack_model: HydratedStackModel) -> "Stack":
-        """Creates the corresponding Stack instance from the StackModel.
-=======
-    def from_model(cls, stack_model: StackModel) -> "Stack":
         """Creates a Stack instance from a StackModel.
->>>>>>> ebfc727f
 
         Args:
             stack_model: The StackModel to create the Stack from.
