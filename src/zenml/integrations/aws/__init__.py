--- conflicted
+++ resolved
@@ -27,11 +27,8 @@
 AWS_SECRET_MANAGER_FLAVOR = "aws"
 AWS_CONTAINER_REGISTRY_FLAVOR = "aws"
 AWS_SAGEMAKER_STEP_OPERATOR_FLAVOR = "sagemaker"
-<<<<<<< HEAD
 AWS_VM_ORCHESTRATOR_FLAVOR = "aws_vm"
-=======
 AWS_SAGEMAKER_ORCHESTRATOR_FLAVOR = "sagemaker"
->>>>>>> 7a85f2d4
 
 
 class AWSIntegration(Integration):
@@ -52,11 +49,8 @@
         from zenml.integrations.aws.flavors import (
             AWSContainerRegistryFlavor,
             AWSSecretsManagerFlavor,
-<<<<<<< HEAD
             AwsVMOrchestratorFlavor,
-=======
             SagemakerOrchestratorFlavor,
->>>>>>> 7a85f2d4
             SagemakerStepOperatorFlavor,
         )
 
@@ -64,11 +58,8 @@
             AWSSecretsManagerFlavor,
             AWSContainerRegistryFlavor,
             SagemakerStepOperatorFlavor,
-<<<<<<< HEAD
             AwsVMOrchestratorFlavor,
-=======
             SagemakerOrchestratorFlavor,
->>>>>>> 7a85f2d4
         ]
 
 
