--- conflicted
+++ resolved
@@ -14,9 +14,5 @@
 """Initialization of the MLflow standard interface steps."""
 
 from zenml.integrations.mlflow.steps.mlflow_deployer import (
-<<<<<<< HEAD
-    MLFlowDeployerParameters,
-=======
->>>>>>> 16515da1
     mlflow_model_deployer_step,
 )