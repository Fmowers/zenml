#  Copyright (c) ZenML GmbH 2022. All Rights Reserved.
#
#  Licensed under the Apache License, Version 2.0 (the "License");
#  you may not use this file except in compliance with the License.
#  You may obtain a copy of the License at:
#
#       https://www.apache.org/licenses/LICENSE-2.0
#
#  Unless required by applicable law or agreed to in writing, software
#  distributed under the License is distributed on an "AS IS" BASIS,
#  WITHOUT WARRANTIES OR CONDITIONS OF ANY KIND, either express
#  or implied. See the License for the specific language governing
#  permissions and limitations under the License.
"""Initialization of the ZenML Azure integration.

The Azure integration submodule provides a way to run ZenML pipelines in a cloud
environment. Specifically, it allows the use of cloud artifact stores,
and an `io` module to handle file operations on Azure Blob Storage.
The Azure Step Operator integration submodule provides a way to run ZenML steps
in AzureML.
"""
from typing import List, Type

from zenml.integrations.constants import AZURE
from zenml.integrations.integration import Integration
from zenml.stack import Flavor

AZURE_ARTIFACT_STORE_FLAVOR = "azure"
AZURE_SECRETS_MANAGER_FLAVOR = "azure"
AZUREML_STEP_OPERATOR_FLAVOR = "azureml"
AZUREML_ORCHESTRATOR_FLAVOR = "azureml"


class AzureIntegration(Integration):
    """Definition of Azure integration for ZenML."""

    NAME = AZURE
    REQUIREMENTS = [
        "adlfs==2021.10.0",
        "azure-keyvault-keys",
        "azure-keyvault-secrets",
        "azure-identity==1.10.0",
        "azureml-core==1.48.0",
<<<<<<< HEAD
        "azure-ai-ml==1.2.0",
=======
        "azure-mgmt-containerservice>=20.0.0",
        "kubernetes",
>>>>>>> fee094bc
    ]

    @staticmethod
    def activate() -> None:
        """Activate the Azure integration."""
        from zenml.integrations.azure import service_connectors  # noqa

    @classmethod
    def flavors(cls) -> List[Type[Flavor]]:
        """Declares the flavors for the integration.

        Returns:
            List of stack component flavors for this integration.
        """
        from zenml.integrations.azure.flavors import (
            AzureArtifactStoreFlavor,
            AzureMLOrchestratorFlavor,
            AzureMLStepOperatorFlavor,
            AzureSecretsManagerFlavor,
        )

        return [
            AzureArtifactStoreFlavor,
            AzureSecretsManagerFlavor,
            AzureMLStepOperatorFlavor,
            AzureMLOrchestratorFlavor,
        ]


AzureIntegration.check_installation()<|MERGE_RESOLUTION|>--- conflicted
+++ resolved
@@ -41,12 +41,9 @@
         "azure-keyvault-secrets",
         "azure-identity==1.10.0",
         "azureml-core==1.48.0",
-<<<<<<< HEAD
         "azure-ai-ml==1.2.0",
-=======
         "azure-mgmt-containerservice>=20.0.0",
         "kubernetes",
->>>>>>> fee094bc
     ]
 
     @staticmethod
