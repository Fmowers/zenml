#  Copyright (c) ZenML GmbH 2021. All Rights Reserved.
#
#  Licensed under the Apache License, Version 2.0 (the "License");
#  you may not use this file except in compliance with the License.
#  You may obtain a copy of the License at:
#
#       http://www.apache.org/licenses/LICENSE-2.0
#
#  Unless required by applicable law or agreed to in writing, software
#  distributed under the License is distributed on an "AS IS" BASIS,
#  WITHOUT WARRANTIES OR CONDITIONS OF ANY KIND, either express
#  or implied. See the License for the specific language governing
#  permissions and limitations under the License.

import time
from typing import TYPE_CHECKING, List, Optional, Tuple

import click

from zenml.cli import utils as cli_utils
from zenml.cli.cli import cli
from zenml.core.repo import Repository

if TYPE_CHECKING:
    from zenml.orchestrators import BaseOrchestrator


@cli_utils.activate_integrations
def _get_orchestrator(
    orchestrator_name: Optional[str] = None,
) -> Tuple["BaseOrchestrator", str]:
    """Gets an orchestrator for a given name.

    Args:
        orchestrator_name: Name of the orchestrator to get. If `None`, the
            orchestrator of the active stack gets returned.

    Returns:
        A tuple containing the orchestrator and its name.

    Raises:
        DoesNotExistException: If no orchestrator for the name exists.
    """
    if not orchestrator_name:
        active_stack = Repository().get_active_stack()
        orchestrator_name = active_stack.orchestrator_name
        cli_utils.declare(
            f"No orchestrator name given, using `{orchestrator_name}` "
            f"from active stack."
        )

    service = Repository().get_service()
    return service.get_orchestrator(orchestrator_name), orchestrator_name


@cli.group()
def orchestrator() -> None:
    """Utilities for orchestrator"""


@orchestrator.command("get")
def get_active_orchestrator() -> None:
    """Gets the orchestrator of the active stack."""
    orchestrator_name = Repository().get_active_stack().orchestrator_name
    cli_utils.declare(f"Active orchestrator: {orchestrator_name}")


@orchestrator.command(
    "register", context_settings=dict(ignore_unknown_options=True)
)
@click.argument(
    "name",
    required=True,
    type=click.STRING,
)
@click.option(
    "--type",
    "-t",
    help="The type of the orchestrator to register.",
    required=True,
    type=click.STRING,
)
@click.argument("args", nargs=-1, type=click.UNPROCESSED)
@cli_utils.activate_integrations
def register_orchestrator(name: str, type: str, args: List[str]) -> None:
    """Register an orchestrator."""

    try:
        parsed_args = cli_utils.parse_unknown_options(args)
    except AssertionError as e:
        cli_utils.error(str(e))
        return

    repo: Repository = Repository()
    # TODO [ENG-186]: Remove when we rework the registry logic
    from zenml.core.component_factory import orchestrator_store_factory

<<<<<<< HEAD
    comp = orchestrator_store_factory.get_single_component(orchestrator_type)
    orchestrator_ = comp(repo_path=repo.path, **parsed_args)
=======
    comp = orchestrator_store_factory.get_single_component(type)
    orchestrator_ = comp(**parsed_args)
>>>>>>> d243b7ce
    service = repo.get_service()
    service.register_orchestrator(name, orchestrator_)
    cli_utils.declare(f"Orchestrator `{name}` successfully registered!")


@orchestrator.command("list")
def list_orchestrators() -> None:
    """List all available orchestrators from service."""
    repo = Repository()
    service = repo.get_service()
    if len(service.orchestrators) == 0:
        cli_utils.warning("No orchestrators registered!")
        return

    active_orchestrator = repo.get_active_stack().orchestrator_name
    cli_utils.title("Orchestrators:")
    cli_utils.print_table(
        cli_utils.format_component_list(
            service.orchestrators, active_orchestrator
        )
    )


@orchestrator.command(
    "describe",
    help="Show details about the current active orchestrator.",
)
@click.argument(
    "orchestrator_name",
    type=click.STRING,
    required=False,
)
def describe_orchestrator(orchestrator_name: Optional[str]) -> None:
    """Show details about the current active orchestrator."""
    repo = Repository()
    orchestrator_name = (
        orchestrator_name or repo.get_active_stack().orchestrator_name
    )

    orchestrators = repo.get_service().orchestrators
    if len(orchestrators) == 0:
        cli_utils.warning("No orchestrators registered!")
        return

    try:
        orchestrator_details = orchestrators[orchestrator_name]
    except KeyError:
        cli_utils.error(f"Orchestrator `{orchestrator_name}` does not exist.")
        return
    cli_utils.title("Orchestrator:")
    if repo.get_active_stack().orchestrator_name == orchestrator_name:
        cli_utils.declare("**ACTIVE**\n")
    else:
        cli_utils.declare("")
    cli_utils.declare(f"NAME: {orchestrator_name}")
    cli_utils.print_component_properties(orchestrator_details.dict())


@orchestrator.command("delete")
@click.argument("orchestrator_name", type=str)
def delete_orchestrator(orchestrator_name: str) -> None:
    """Delete an orchestrator."""
    service = Repository().get_service()
    service.delete_orchestrator(orchestrator_name)
    cli_utils.declare(f"Deleted orchestrator: `{orchestrator_name}`")


@orchestrator.command("up")
@click.argument("orchestrator_name", type=str, required=False)
def up_orchestrator(orchestrator_name: Optional[str] = None) -> None:
    """Provisions resources for the orchestrator"""
    orchestrator_, orchestrator_name = _get_orchestrator(orchestrator_name)

    cli_utils.declare(
        f"Bootstrapping resources for orchestrator: `{orchestrator_name}`. "
        f"This might take a few seconds..."
    )
    orchestrator_.up()
    cli_utils.declare(f"Orchestrator: `{orchestrator_name}` is up.")


@orchestrator.command("down")
@click.argument("orchestrator_name", type=str, required=False)
def down_orchestrator(orchestrator_name: Optional[str] = None) -> None:
    """Tears down resources for the orchestrator"""
    orchestrator_, orchestrator_name = _get_orchestrator(orchestrator_name)

    cli_utils.declare(
        f"Tearing down resources for orchestrator: `{orchestrator_name}`."
    )
    orchestrator_.down()
    cli_utils.declare(
        f"Orchestrator: `{orchestrator_name}` resources are now torn down."
    )


@orchestrator.command("monitor")
@click.argument("orchestrator_name", type=str, required=False)
def monitor_orchestrator(orchestrator_name: Optional[str] = None) -> None:
    """Monitor a running orchestrator."""
    orchestrator_, orchestrator_name = _get_orchestrator(orchestrator_name)
    if not orchestrator_.is_running:
        cli_utils.warning(
            f"Can't monitor orchestrator '{orchestrator_name}' "
            f"because it isn't running."
        )
        return

    if not orchestrator_.log_file:
        cli_utils.warning(f"Can't monitor orchestrator '{orchestrator_name}'.")
        return

    cli_utils.declare(
        f"Monitoring orchestrator '{orchestrator_name}', press CTRL+C to stop."
    )
    try:
        with open(orchestrator_.log_file, "r") as log_file:
            # seek to the end of the file
            log_file.seek(0, 2)

            while True:
                line = log_file.readline()
                if not line:
                    time.sleep(0.1)
                    continue
                line = line.rstrip("\n")
                click.echo(line)
    except KeyboardInterrupt:
        cli_utils.declare(
            f"Stopped monitoring orchestrator '{orchestrator_name}'."
        )<|MERGE_RESOLUTION|>--- conflicted
+++ resolved
@@ -95,13 +95,8 @@
     # TODO [ENG-186]: Remove when we rework the registry logic
     from zenml.core.component_factory import orchestrator_store_factory
 
-<<<<<<< HEAD
-    comp = orchestrator_store_factory.get_single_component(orchestrator_type)
+    comp = orchestrator_store_factory.get_single_component(type)
     orchestrator_ = comp(repo_path=repo.path, **parsed_args)
-=======
-    comp = orchestrator_store_factory.get_single_component(type)
-    orchestrator_ = comp(**parsed_args)
->>>>>>> d243b7ce
     service = repo.get_service()
     service.register_orchestrator(name, orchestrator_)
     cli_utils.declare(f"Orchestrator `{name}` successfully registered!")
