--- conflicted
+++ resolved
@@ -654,53 +654,53 @@
     ) -> T:
         """Configures the step.
 
-        Configuration merging example:
-        * `merge==True`:
-            step.configure(extra={"key1": 1})
-            step.configure(extra={"key2": 2}, merge=True)
-            step.configuration.extra # {"key1": 1, "key2": 2}
-        * `merge==False`:
-            step.configure(extra={"key1": 1})
-            step.configure(extra={"key2": 2}, merge=False)
-            step.configuration.extra # {"key2": 2}
-
-        Args:
-            name: DEPRECATED: The name of the step.
-            enable_cache: If caching should be enabled for this step.
-            enable_artifact_metadata: If artifact metadata should be enabled
-                for this step.
-            enable_artifact_visualization: If artifact visualization should be
-                enabled for this step.
-            enable_step_logs: If step logs should be enabled for this step.
-            experiment_tracker: The experiment tracker to use for this step.
-            step_operator: The step operator to use for this step.
-            parameters: Function parameters for this step
-            output_materializers: Output materializers for this step. If
-                given as a dict, the keys must be a subset of the output names
-                of this step. If a single value (type or string) is given, the
-                materializer will be used for all outputs.
-            settings: settings for this step.
-            extra: Extra configurations for this step.
-            on_failure: Callback function in event of failure of the step. Can
-                be a function with a single argument of type `BaseException`, or
-                a source path to such a function (e.g. `module.my_function`).
-            on_success: Callback function in event of success of the step. Can
-                be a function with no arguments, or a source path to such a
-                function (e.g. `module.my_function`).
-<<<<<<< HEAD
-            model_version: configuration of the model version in the Model Control Plane.
-=======
-            model_config: Model(Version) configuration for this step as
-                `ModelConfig` instance.
->>>>>>> e17f4d3a
-            merge: If `True`, will merge the given dictionary configurations
-                like `parameters` and `settings` with existing
-                configurations. If `False` the given configurations will
-                overwrite all existing ones. See the general description of this
-                method for an example.
-
-        Returns:
-            The step instance that this method was called on.
+                Configuration merging example:
+                * `merge==True`:
+                    step.configure(extra={"key1": 1})
+                    step.configure(extra={"key2": 2}, merge=True)
+                    step.configuration.extra # {"key1": 1, "key2": 2}
+                * `merge==False`:
+                    step.configure(extra={"key1": 1})
+                    step.configure(extra={"key2": 2}, merge=False)
+                    step.configuration.extra # {"key2": 2}
+
+                Args:
+                    name: DEPRECATED: The name of the step.
+                    enable_cache: If caching should be enabled for this step.
+                    enable_artifact_metadata: If artifact metadata should be enabled
+                        for this step.
+                    enable_artifact_visualization: If artifact visualization should be
+                        enabled for this step.
+                    enable_step_logs: If step logs should be enabled for this step.
+                    experiment_tracker: The experiment tracker to use for this step.
+                    step_operator: The step operator to use for this step.
+                    parameters: Function parameters for this step
+                    output_materializers: Output materializers for this step. If
+                        given as a dict, the keys must be a subset of the output names
+                        of this step. If a single value (type or string) is given, the
+                        materializer will be used for all outputs.
+                    settings: settings for this step.
+                    extra: Extra configurations for this step.
+                    on_failure: Callback function in event of failure of the step. Can
+                        be a function with a single argument of type `BaseException`, or
+                        a source path to such a function (e.g. `module.my_function`).
+                    on_success: Callback function in event of success of the step. Can
+                        be a function with no arguments, or a source path to such a
+                        function (e.g. `module.my_function`).
+        <<<<<<< HEAD
+                    model_version: configuration of the model version in the Model Control Plane.
+        =======
+                    model_config: Model(Version) configuration for this step as
+                        `ModelConfig` instance.
+        >>>>>>> develop
+                    merge: If `True`, will merge the given dictionary configurations
+                        like `parameters` and `settings` with existing
+                        configurations. If `False` the given configurations will
+                        overwrite all existing ones. See the general description of this
+                        method for an example.
+
+                Returns:
+                    The step instance that this method was called on.
         """
         from zenml.config.step_configurations import StepConfigurationUpdate
         from zenml.hooks.hook_validators import resolve_and_validate_hook
