--- conflicted
+++ resolved
@@ -36,16 +36,6 @@
     fs = gcsfs.GCSFileSystem()
 
     @staticmethod
-<<<<<<< HEAD
-    def open(name: PathType, mode: str = "r") -> Any:
-        """Open a file at the given path."""
-        return ZenGCS.fs.open(path=name, mode=mode)
-
-    @staticmethod
-    def copy(src: PathType, dst: PathType, overwrite: bool = False) -> None:
-        """Copy a file."""
-        # TODO: additional params
-=======
     def open(path: PathType, mode: str = "r") -> Any:
         """Open a file at the given path.
 
@@ -80,7 +70,6 @@
 
         # TODO: [LOW] check if it works with overwrite=True or if we need to manually
         #  remove it first
->>>>>>> d4e7e630
         ZenGCS.fs.copy(path1=src, path2=dst)
 
     @staticmethod
@@ -90,9 +79,6 @@
 
     @staticmethod
     def glob(pattern: PathType) -> List[PathType]:
-<<<<<<< HEAD
-        """Return all paths that match the given glob pattern."""
-=======
         """Return all paths that match the given glob pattern.
 
         Args:
@@ -103,7 +89,6 @@
                 - '**' as the full name of a path component to match to search
                   in subdirectories of any depth (e.g. '/some_dir/**/some_file)
         """
->>>>>>> d4e7e630
         return ZenGCS.fs.glob(path=pattern)
 
     @staticmethod
@@ -134,10 +119,6 @@
 
     @staticmethod
     def rename(src: PathType, dst: PathType, overwrite: bool = False) -> None:
-<<<<<<< HEAD
-        """Rename source file to destination file."""
-        # TODO: additional params
-=======
         """Rename source file to destination file.
 
         Args:
@@ -160,7 +141,6 @@
 
         # TODO: [LOW] check if it works with overwrite=True or if we need
         #  to manually remove it first
->>>>>>> d4e7e630
         ZenGCS.fs.rename(path1=src, path2=dst)
 
     @staticmethod
@@ -182,10 +162,6 @@
         topdown: bool = True,
         onerror: Optional[Callable[..., None]] = None,
     ) -> Iterable[Tuple[PathType, List[PathType], List[PathType]]]:
-<<<<<<< HEAD
-        """Return an iterator that walks the contents of the given directory."""
-        # TODO: additional params
-=======
         """Return an iterator that walks the contents of the given directory.
 
         Args:
@@ -194,7 +170,6 @@
             onerror: Unused argument to conform to interface.
         """
         # TODO: [LOW] additional params
->>>>>>> d4e7e630
         return ZenGCS.fs.walk(path=top)
 
 
